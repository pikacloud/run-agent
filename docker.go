--- conflicted
+++ resolved
@@ -845,21 +845,12 @@
 			trackedContainer, err := agent.trackedContainer(containerID)
 			if err != nil {
 				// logger.Debugf("Cannot generate trackedContainer for register: %+v", err)
-<<<<<<< HEAD
 				continue
 			}
 			isManaged, err := agent.isManagedContainer(containerID)
 			if err != nil {
 				continue
 			}
-=======
-				continue
-			}
-			isManaged, err := agent.isManagedContainer(containerID)
-			if err != nil {
-				continue
-			}
->>>>>>> a3333ee2
 			if isManaged {
 				lock.Lock()
 				trackedContainers[containerID] = trackedContainer
@@ -876,49 +867,8 @@
 			deletetrackedContainer(containerID)
 		case containerID := <-agent.chSyncContainer:
 			agent.syncDockerContainer(containerID)
-<<<<<<< HEAD
-		}
-	}
-}
-
-func (agent *Agent) syncDockerContainer(containerID string) error {
-	trackedContainer, err := agent.trackedContainer(containerID)
-	if err != nil {
-		return err
-	}
-	isManaged, err := agent.isManagedContainer(containerID)
-	if err != nil {
-		return err
-	}
-	if isManaged {
-		trackedContainers[containerID] = trackedContainer
-		errSync := agent.syncDockerContainers([]*AgentContainer{trackedContainer})
-		if errSync != nil {
-			logger.Errorf("Cannot sync container %s: %+v", containerID, errSync)
-			agent.forceSyncTrackedDockerContainers()
-			return nil
-=======
->>>>>>> a3333ee2
-		}
-		logger.WithFields(logrus.Fields{"cid": containerID}).Debug("Container synced (update)")
-	}
-	return nil
-}
-
-func deletetrackedContainer(containerID string) error {
-	lock.Lock()
-	if trackedContainers[containerID] != nil {
-		delete(trackedContainers, containerID)
-		err := agent.unsyncDockerContainer(containerID)
-		if err != nil {
-			logger.Debugf("Cannot unsync container %s: %+v", containerID, err)
-			agent.forceSyncTrackedDockerContainers()
-			return nil
-		}
-		logger.WithFields(logrus.Fields{"cid": containerID}).Debug("Container unsynced")
-	}
-	lock.Unlock()
-	return nil
+		}
+	}
 }
 
 func (agent *Agent) syncDockerContainer(containerID string) error {
